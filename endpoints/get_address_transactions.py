--- conflicted
+++ resolved
@@ -1,5 +1,4 @@
 # encoding: utf-8
-<<<<<<< HEAD
 import re
 import time
 from enum import Enum
@@ -10,17 +9,8 @@
 from sqlalchemy import text, func
 from sqlalchemy.future import select
 from starlette.responses import Response
-=======
-import os
-from enum import Enum
-from fastapi import Path, Query
-from pydantic import BaseModel
-from sqlalchemy import text, func
-from sqlalchemy.future import select
-from typing import List
->>>>>>> 59f8f818
-
-from constants import ADDRESS_EXAMPLE, REGEX_KASPA_ADDRESS
+
+from constants import ADDRESS_EXAMPLE
 from dbsession import async_session
 from endpoints import sql_db_only
 from endpoints.get_transactions import search_for_transactions, TxSearch, TxModel
@@ -67,12 +57,8 @@
 @sql_db_only
 async def get_transactions_for_address(
         kaspaAddress: str = Path(
-<<<<<<< HEAD
-            description="Kaspa address as string e.g. "
-                        "kaspa:pzhh76qc82wzduvsrd9xh4zde9qhp0xc8rl7qu2mvl2e42uvdqt75zrcgpm00",
-=======
-            description=f"Kaspa address as string e.g. {ADDRESS_EXAMPLE}",
->>>>>>> 59f8f818
+            description="Kaspa address as string e.g. "
+                        f"{ADDRESS_EXAMPLE}",
             regex=REGEX_KASPA_ADDRESS)):
     """
     Get all transactions for a given address from database
@@ -118,11 +104,7 @@
 async def get_full_transactions_for_address(
         kaspaAddress: str = Path(
             description="Kaspa address as string e.g. "
-<<<<<<< HEAD
-                        "kaspa:pzhh76qc82wzduvsrd9xh4zde9qhp0xc8rl7qu2mvl2e42uvdqt75zrcgpm00",
-=======
-                        f"{ADDRESS_EXAMPLE}",
->>>>>>> 59f8f818
+                        f"{ADDRESS_EXAMPLE}",
             regex=REGEX_KASPA_ADDRESS),
         limit: int = Query(
             description="The number of records to get",
@@ -168,7 +150,7 @@
         response: Response,
         kaspaAddress: str = Path(
             description="Kaspa address as string e.g. "
-                        "kaspa:pzhh76qc82wzduvsrd9xh4zde9qhp0xc8rl7qu2mvl2e42uvdqt75zrcgpm00",
+                        f"{ADDRESS_EXAMPLE}",
             regex=REGEX_KASPA_ADDRESS),
         limit: int = Query(
             description="The max number of records to get. "
@@ -230,11 +212,7 @@
 async def get_transaction_count_for_address(
         kaspaAddress: str = Path(
             description="Kaspa address as string e.g. "
-<<<<<<< HEAD
-                        "kaspa:pzhh76qc82wzduvsrd9xh4zde9qhp0xc8rl7qu2mvl2e42uvdqt75zrcgpm00",
-=======
-                        f"{ADDRESS_EXAMPLE}",
->>>>>>> 59f8f818
+                        f"{ADDRESS_EXAMPLE}",
             regex=REGEX_KASPA_ADDRESS)
 ):
     """
