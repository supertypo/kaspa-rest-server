--- conflicted
+++ resolved
@@ -118,7 +118,6 @@
     print([type(x["hash"]) for x in chain_blocks])
     print(transaction_ids, [type(x) for x in transaction_ids])
     async with async_session() as session:
-<<<<<<< HEAD
         tx_list = (
             (
                 await session.execute(
@@ -126,34 +125,6 @@
                         Transaction.transaction_id.in_(bindparam("transaction_ids", expanding=True))
                     ),
                     {"transaction_ids": transaction_ids},
-=======
-        if PREV_OUT_RESOLVED or not resolve_inputs:
-            fields = [
-                TransactionInput.transaction_id,
-                TransactionInput.index,
-                TransactionInput.previous_outpoint_hash,
-                TransactionInput.previous_outpoint_index,
-                TransactionInput.signature_script,
-            ]
-            if resolve_inputs:
-                fields.extend([TransactionInput.previous_outpoint_script, TransactionInput.previous_outpoint_amount])
-            tx_inputs = await session.execute(
-                select(*fields)
-                .where(TransactionInput.transaction_id.in_(bindparam("transaction_ids", expanding=True)))
-                .order_by(TransactionInput.transaction_id, TransactionInput.index),
-                {"transaction_ids": transaction_ids},
-            )
-        else:
-            tx_inputs = await session.execute(
-                select(
-                    TransactionInput.transaction_id,
-                    TransactionInput.index,
-                    TransactionInput.previous_outpoint_hash,
-                    TransactionInput.previous_outpoint_index,
-                    TransactionInput.signature_script,
-                    TransactionOutput.script_public_key.label("previous_outpoint_script"),
-                    TransactionOutput.amount.label("previous_outpoint_amount"),
->>>>>>> e233f0e3
                 )
             )
             .scalars()
